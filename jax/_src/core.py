--- conflicted
+++ resolved
@@ -871,12 +871,6 @@
 
 
 class EvalTrace(Trace):
-<<<<<<< HEAD
-=======
-  # See comments in https://github.com/jax-ml/jax/pull/3370
-  def pure(self, x): return x
-  lift = sublift = pure
->>>>>>> a2b39192
 
   def process_primitive(self, primitive, tracers, params):
     if config.debug_key_reuse.value:
@@ -916,7 +910,6 @@
       return fun.call_wrapped(*tracers)
 
 
-<<<<<<< HEAD
 class TraceTag:
   # TODO: this works for surprisingly subtle reasons. Function transformations
   # like `jvp_subtrace` are parameterized by a tag that identifies the set of
@@ -931,42 +924,6 @@
     return hash(TraceTag)
   def __eq__(self, other):
     return isinstance(other, TraceTag)
-=======
-class MainTrace:
-  level: int
-  trace_type: type[Trace]
-  payload: dict[str, Any]
-
-  def __init__(self, level, trace_type, **payload) -> None:
-    self.level = level
-    self.trace_type = trace_type
-    self.payload = payload
-
-  def __repr__(self) -> str:
-    return f"MainTrace({self.level},{self.trace_type.__name__})"
-
-  def __hash__(self) -> int:
-    return hash((self.level, self.trace_type))
-
-  def __eq__(self, other: object) -> bool:
-    return (isinstance(other, MainTrace) and
-            self.level == other.level and
-            self.trace_type == other.trace_type and
-            self.payload == other.payload)
-
-  def with_cur_sublevel(self):
-    return self.trace_type(self, cur_sublevel(), **self.payload)
-
-class TraceStack:
-  # See comments in https://github.com/jax-ml/jax/pull/3370
-  stack: list[MainTrace]
-  dynamic: MainTrace
-
-  def __init__(self):
-    eval_trace = MainTrace(0, EvalTrace)
-    self.stack = [eval_trace]
-    self.dynamic = eval_trace
->>>>>>> a2b39192
 
 ParamDict = dict[str, Any]
 AxisName = Hashable
@@ -1199,86 +1156,6 @@
     return f' named {container.__name__}'
   return name
 
-<<<<<<< HEAD
-=======
-
-@contextmanager
-def new_main(trace_type: type[Trace], dynamic: bool = False,
-             **payload) -> Generator[MainTrace, None, None]:
-  # See comments in https://github.com/jax-ml/jax/pull/3370
-  stack = thread_local_state.trace_state.trace_stack
-  level = stack.next_level()
-  main = MainTrace(level, trace_type, **payload)
-  stack.push(main)
-  if dynamic:
-    prev_dynamic, stack.dynamic = stack.dynamic, main
-    _update_thread_local_jit_state(stack.dynamic)
-
-  try:
-    yield main
-  finally:
-    stack.pop()
-    if dynamic:
-      stack.dynamic = prev_dynamic
-      _update_thread_local_jit_state(stack.dynamic)
-
-  if config.check_tracer_leaks.value:
-    t = ref(main)
-    del main
-    if t() is not None:
-      leaked_tracers = maybe_find_leaked_tracers(t())
-      if leaked_tracers: raise leaked_tracer_error("trace", t(), leaked_tracers)
-
-@contextmanager
-def new_dynamic(level: int) -> Generator[None, None, None]:
-  stack = thread_local_state.trace_state.trace_stack
-  prev_dynamic, stack.dynamic = stack.dynamic, stack.stack[level]
-  _update_thread_local_jit_state(stack.dynamic)
-  try:
-    yield
-  finally:
-    stack.dynamic = prev_dynamic
-    _update_thread_local_jit_state(stack.dynamic)
-
-def dynamic_level() -> int:
-  return thread_local_state.trace_state.trace_stack.dynamic.level
-
-@contextmanager
-def new_base_main(trace_type: type[Trace],
-                  **payload) -> Generator[MainTrace, None, None]:
-  # See comments in https://github.com/jax-ml/jax/pull/3370
-  stack = thread_local_state.trace_state.trace_stack
-  main = MainTrace(0, trace_type, **payload)
-  prev_dynamic, stack.dynamic = stack.dynamic, main
-  prev_base, stack.stack[0] = stack.stack[0], main
-  _update_thread_local_jit_state(stack.dynamic)
-  try:
-    yield main
-  finally:
-    stack.dynamic = prev_dynamic
-    stack.stack[0] = prev_base
-    _update_thread_local_jit_state(stack.dynamic)
-
-  if config.check_tracer_leaks.value:
-    t = ref(main)
-    del main
-    if t() is not None:
-      leaked_tracers = maybe_find_leaked_tracers(t())
-      if leaked_tracers: raise leaked_tracer_error("trace", t(), leaked_tracers)
-
-@contextmanager
-def pop_level(level: int):
-  if level == 0:
-    return (yield)  # noqa: B901
-  prev, thread_local_state.trace_state.trace_stack.stack = \
-      thread_local_state.trace_state.trace_stack.stack, \
-      thread_local_state.trace_state.trace_stack.stack[:level]
-  try:
-    yield
-  finally:
-    thread_local_state.trace_state.trace_stack.stack = prev
-
->>>>>>> a2b39192
 @contextmanager
 def ensure_compile_time_eval():
   """Context manager to ensure evaluation at trace/compile time (or error).
